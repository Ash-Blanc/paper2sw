--- conflicted
+++ resolved
@@ -38,7 +38,6 @@
 
 ## 🚀 Quickstart
 The examples below are intentionally “not too simple, not too advanced”: you can run them as‑is with sensible defaults, and tweak two or three knobs when you are ready.
-<<<<<<< HEAD
 
 ### Install
 If a published package is available:
@@ -53,36 +52,17 @@
 
 ### CLI usage (CPU, ~12 GB RAM)
 ```bash
-=======
-
-### Install
-If a published package is available:
-```bash
-pip install -U paper2sw
-```
-
-Otherwise, use the CLI prebuilt binary or install from source (coming soon). For optional TeX→Markdown fallback, set:
-```bash
-export OPENAI_API_KEY="..."
-```
-
-### CLI usage (CPU, ~12 GB RAM)
-```bash
 # If installed
->>>>>>> 4a174f30
 paper2sw predict \
   --paper https://arxiv.org/abs/2411.07191 \
   --out sw.jsonl \
   --top_k 5
-<<<<<<< HEAD
-=======
 
 # Or without installing, from the repo root
 python3 -m paper2sw predict \
   --paper https://arxiv.org/abs/2411.07191 \
   --out sw.jsonl \
   --top_k 5
->>>>>>> 4a174f30
 ```
 Outputs (`jsonl`):
 ```jsonl
@@ -128,7 +108,6 @@
 predictor.save_jsonl(predictions, path="sw.jsonl")
 ```
 
-<<<<<<< HEAD
 ---
 
 ## ⚙️ Configuration
@@ -156,35 +135,6 @@
 ## 🏗️ Training your own
 Prerequisites: Python 3.10+, PyTorch with CPU or CUDA, and `accelerate`.
 
-=======
----
-
-## ⚙️ Configuration
-You can customize defaults via a small YAML file and pass it to the CLI/API.
-```yaml
-# configs/predict.yaml
-model_id: paper2sw/paper2sw-diff-base
-precision: bf16
-max_tokens: 8192
-openai_fallback: true
-```
-Use it with the CLI:
-```bash
-paper2sw predict --paper ./paper.md --config configs/predict.yaml --out sw.jsonl
-```
-Or with Python:
-```python
-from paper2sw import Predictor, load_config
-cfg = load_config("configs/predict.yaml")
-predictor = Predictor.from_config(cfg)
-```
-
----
-
-## 🏗️ Training your own
-Prerequisites: Python 3.10+, PyTorch with CPU or CUDA, and `accelerate`.
-
->>>>>>> 4a174f30
 1) Build dataset
 ```bash
 git clone https://github.com/your-org/Paper2SW-Diff
